{
 "cells": [
  {
   "cell_type": "markdown",
   "metadata": {},
   "source": [
    "## Errors\n",
    "This simple notebook can be used list errors that happened while running various studies."
   ]
  },
  {
   "cell_type": "code",
   "execution_count": null,
   "metadata": {},
   "outputs": [],
   "source": [
    "%reload_ext autoreload\n",
    "%autoreload 2\n",
    "\n",
    "from IPython.core import ultratb\n",
    "\n",
    "ultratb.VerboseTB.tb_highlight = \"bg:#3e0054\""
<<<<<<< HEAD
=======
   ]
  },
  {
   "cell_type": "code",
   "execution_count": null,
   "metadata": {},
   "outputs": [],
   "source": [
    "try:\n",
    "    from syftr.configuration import cfg\n",
    "except:\n",
    "    import os\n",
    "    os.chdir('./../')"
>>>>>>> 61f2366d
   ]
  },
  {
   "cell_type": "code",
   "execution_count": null,
   "metadata": {},
   "outputs": [],
   "source": [
    "import pandas as pd\n",
    "\n",
    "from syftr.optuna_helper import get_study_names\n",
    "\n",
    "INCLUDE_REGEX = [\n",
    "    \"judge-eval-all\",\n",
    "]\n",
    "EXCLUDE_REGEX = []\n",
    "\n",
    "study_names = get_study_names(\n",
    "    include_regex=INCLUDE_REGEX,\n",
    "    exclude_regex=EXCLUDE_REGEX,\n",
    ")\n",
    "\n",
    "pd.set_option(\"display.max_rows\", None)\n",
    "pd.set_option(\"display.max_columns\", None)"
   ]
  },
  {
   "cell_type": "code",
   "execution_count": null,
   "metadata": {},
   "outputs": [],
   "source": [
    "from syftr.optuna_helper import get_failed_trials\n",
    "\n",
    "bad_trials = get_failed_trials(study_names=study_names)\n",
    "bad_trials"
   ]
  }
 ],
 "metadata": {
  "kernelspec": {
   "display_name": "syftr",
   "language": "python",
   "name": "python3"
  },
  "language_info": {
   "codemirror_mode": {
    "name": "ipython",
    "version": 3
   },
   "file_extension": ".py",
   "mimetype": "text/x-python",
   "name": "python",
   "nbconvert_exporter": "python",
   "pygments_lexer": "ipython3",
   "version": "3.12.7"
  }
 },
 "nbformat": 4,
 "nbformat_minor": 4
}<|MERGE_RESOLUTION|>--- conflicted
+++ resolved
@@ -20,8 +20,6 @@
     "from IPython.core import ultratb\n",
     "\n",
     "ultratb.VerboseTB.tb_highlight = \"bg:#3e0054\""
-<<<<<<< HEAD
-=======
    ]
   },
   {
@@ -35,7 +33,6 @@
     "except:\n",
     "    import os\n",
     "    os.chdir('./../')"
->>>>>>> 61f2366d
    ]
   },
   {
