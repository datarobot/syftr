{
 "cells": [
  {
   "cell_type": "markdown",
   "metadata": {},
   "source": [
    "## Errors\n",
    "This simple notebook can be used list errors that happened while running various studies."
   ]
  },
  {
   "cell_type": "code",
   "execution_count": null,
   "metadata": {},
   "outputs": [],
   "source": [
    "%reload_ext autoreload\n",
    "%autoreload 2\n",
    "\n",
    "from IPython.core import ultratb\n",
    "\n",
    "ultratb.VerboseTB.tb_highlight = \"bg:#3e0054\""
   ]
  },
  {
   "cell_type": "code",
   "execution_count": null,
   "metadata": {},
   "outputs": [],
   "source": [
<<<<<<< HEAD
    "try:\n",
    "    from syftr.configuration import cfg\n",
    "except:\n",
    "    import os\n",
    "    os.chdir('./../')"
=======
    "import os\n",
    "\n",
    "if not os.getcwd().endswith(\"syftr\"):\n",
    "    os.chdir(os.path.dirname(os.getcwd()))\n",
    "    print(f\"Changed working directory to: {os.getcwd()}\")"
>>>>>>> f5f90300
   ]
  },
  {
   "cell_type": "code",
   "execution_count": null,
   "metadata": {},
   "outputs": [],
   "source": [
    "import pandas as pd\n",
    "\n",
    "from syftr.optuna_helper import get_study_names\n",
    "\n",
    "INCLUDE_REGEX = [\n",
<<<<<<< HEAD
    "    \"judge-eval-all\",\n",
=======
    "    # \".*llm2--thinking.*\",\n",
    "    \".*gpt-oss1--latency.*\",\n",
>>>>>>> f5f90300
    "]\n",
    "EXCLUDE_REGEX = []\n",
    "\n",
    "study_names = get_study_names(\n",
    "    include_regex=INCLUDE_REGEX,\n",
    "    exclude_regex=EXCLUDE_REGEX,\n",
    ")\n",
    "\n",
    "pd.set_option(\"display.max_rows\", None)\n",
    "pd.set_option(\"display.max_columns\", None)"
   ]
  },
  {
   "cell_type": "code",
   "execution_count": null,
   "metadata": {},
   "outputs": [],
   "source": [
    "from syftr.optuna_helper import get_failed_trials\n",
    "\n",
    "bad_trials = get_failed_trials(study_names=study_names)\n",
    "bad_trials"
   ]
  },
  {
   "cell_type": "code",
   "execution_count": null,
   "metadata": {},
   "outputs": [],
   "source": [
    "df_grouped = bad_trials[[\n",
    "    \"user_attrs_metric_exception_class\", \n",
    "    \"user_attrs_metric_exception_message\", \n",
    "    \"user_attrs_metric_exception_stacktrace\", \n",
    "    \"user_attrs_metric_failed\"\n",
    "]].groupby(\n",
    "    by=[\"user_attrs_metric_exception_class\", \"user_attrs_metric_exception_message\"]\n",
    ").agg(\n",
    "    user_attrs_metric_exception_stacktrace=('user_attrs_metric_exception_stacktrace', 'first'),\n",
    "    user_attrs_metric_failed_count=('user_attrs_metric_failed', 'count')\n",
    ").reset_index()\n",
    "\n",
    "df_grouped = df_grouped.sort_values(by=\"user_attrs_metric_failed_count\", ascending=False)\n",
    "df_grouped = df_grouped[df_grouped[\"user_attrs_metric_exception_class\"] != \"TrialPruned\"]\n",
    "df_grouped"
   ]
  },
  {
   "cell_type": "code",
   "execution_count": null,
   "metadata": {},
   "outputs": [],
   "source": [
    "for _, row in df_grouped.iterrows():\n",
    "    print(\"#\" * 50)\n",
    "    print(f\"Number of failures for {row['user_attrs_metric_exception_class']}: {row['user_attrs_metric_failed_count']}\")\n",
    "    print(f\"Example stacktrace: {row['user_attrs_metric_exception_stacktrace']}\")"
   ]
  },
  {
   "cell_type": "code",
   "execution_count": null,
   "metadata": {},
   "outputs": [],
   "source": []
  }
 ],
 "metadata": {
  "kernelspec": {
   "display_name": "syftr",
   "language": "python",
   "name": "python3"
  },
  "language_info": {
   "codemirror_mode": {
    "name": "ipython",
    "version": 3
   },
   "file_extension": ".py",
   "mimetype": "text/x-python",
   "name": "python",
   "nbconvert_exporter": "python",
   "pygments_lexer": "ipython3",
   "version": "3.12.7"
  }
 },
 "nbformat": 4,
 "nbformat_minor": 4
}<|MERGE_RESOLUTION|>--- conflicted
+++ resolved
@@ -28,19 +28,11 @@
    "metadata": {},
    "outputs": [],
    "source": [
-<<<<<<< HEAD
-    "try:\n",
-    "    from syftr.configuration import cfg\n",
-    "except:\n",
-    "    import os\n",
-    "    os.chdir('./../')"
-=======
     "import os\n",
     "\n",
     "if not os.getcwd().endswith(\"syftr\"):\n",
     "    os.chdir(os.path.dirname(os.getcwd()))\n",
     "    print(f\"Changed working directory to: {os.getcwd()}\")"
->>>>>>> f5f90300
    ]
   },
   {
@@ -54,12 +46,8 @@
     "from syftr.optuna_helper import get_study_names\n",
     "\n",
     "INCLUDE_REGEX = [\n",
-<<<<<<< HEAD
-    "    \"judge-eval-all\",\n",
-=======
     "    # \".*llm2--thinking.*\",\n",
     "    \".*gpt-oss1--latency.*\",\n",
->>>>>>> f5f90300
     "]\n",
     "EXCLUDE_REGEX = []\n",
     "\n",
