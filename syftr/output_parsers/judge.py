--- conflicted
+++ resolved
@@ -27,16 +27,11 @@
     return parse_correctness_evaluation(query, response, threshold=threshold)
 
 
-<<<<<<< HEAD
 def parse_correctness_evaluation_simple(
     query: str, response: str, threshold: float = 0.0
 ) -> EvaluationResult:
-    passing = "YES" in response
-=======
-def parse_correctness_evaluation_simple(query: str, response: str) -> EvaluationResult:
     response_formatted = response.upper().replace(" ", "")
     passing = "*YES*" in response_formatted and "*NO*" not in response_formatted
->>>>>>> 61f2366d
     feedback = response
     return EvaluationResult(
         query=query, response=response, passing=passing, feedback=feedback
