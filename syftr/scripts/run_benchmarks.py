--- conflicted
+++ resolved
@@ -50,13 +50,8 @@
 from syftr.studyconfig_helper import build_configs
 
 PREFIX = "rank"
-<<<<<<< HEAD
-BENCH_NUM = 3
-NUM_TRIALS = 0
-=======
 BENCH_NUM = 0
 NUM_TRIALS = 10
->>>>>>> 22f373d2
 USE_PARETO_BASELINES = False
 RUN_NAME = "rag-and-agents"
 REUSE_STUDY = True
