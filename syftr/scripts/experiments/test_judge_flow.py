import typing as T
from pathlib import Path

import yaml

from syftr.ray.submit import get_client, start_study, tail
from syftr.storage import JudgeEvalHF
from syftr.studies import (
    LOCAL_LLMS,
    ConsensusCorrectnessEvaluator,
    Evaluation,
    JudgeSearchSpace,
    OptimizationConfig,
    RandomCorrectnessEvaluator,
    SingleCorrectnessEvaluator,
    StudyConfig,
    get_llm_name_combinations,
)

N_JUDGES: T.List[int] = [3, 5]
JUDGE_LLMS: T.List[str] = LOCAL_LLMS


def main():
<<<<<<< HEAD
    name = "judge-eval-consensus"
=======
    name = "judge-eval-study-11-multi-prompt"
>>>>>>> 9d8d7b7d
    study_config = StudyConfig(
        name=name,
        reuse_study=False,
        recreate_study=False,
        dataset=JudgeEvalHF(),
        evaluation=Evaluation(mode="judge"),
        search_space=JudgeSearchSpace(
            single_correctness_evaluator=SingleCorrectnessEvaluator(
<<<<<<< HEAD
                response_synthesizer_llms=JUDGE_LLMS
            ),
            consensus_correctness_evaluator=ConsensusCorrectnessEvaluator(
                response_synthesizer_llms=JUDGE_LLMS,
                response_synthesizer_llm_combinations=get_llm_name_combinations(
                    JUDGE_LLMS, [3, 5]
                ),
            ),
            random_correctness_evaluator=RandomCorrectnessEvaluator(
                response_synthesizer_llms=JUDGE_LLMS,
                response_synthesizer_llm_combinations=get_llm_name_combinations(
                    JUDGE_LLMS, [3, 5]
                ),
            ),
=======
                response_synthesizer_llms=["master-rm", "qwen2.5-7b", "gpt-4o-mini"]
            )
>>>>>>> 9d8d7b7d
        ),
        optimization=OptimizationConfig(
            num_trials=48,
            baselines=[],
            num_random_trials=8,
            use_individual_baselines=False,
            use_agent_baselines=False,
            use_variations_of_baselines=False,
            max_concurrent_trials=5,
            num_eval_batch=10,
            max_eval_failure_rate=0.05,
        ),
    )
    path = Path("studies") / f"{name}.yaml"
    with open(path, "w") as f:
        yaml.dump(study_config.dict(), f)

    client = get_client()
    job_id = start_study(
        client=client,
        study_config_file=path,
        study_config=study_config,
        delete_confirmed=True,
    )

    tail(client, job_id)


if __name__ == "__main__":
    main()<|MERGE_RESOLUTION|>--- conflicted
+++ resolved
@@ -22,11 +22,8 @@
 
 
 def main():
-<<<<<<< HEAD
     name = "judge-eval-consensus"
-=======
-    name = "judge-eval-study-11-multi-prompt"
->>>>>>> 9d8d7b7d
+    # name = "judge-eval-study-11-multi-prompt"
     study_config = StudyConfig(
         name=name,
         reuse_study=False,
@@ -35,8 +32,8 @@
         evaluation=Evaluation(mode="judge"),
         search_space=JudgeSearchSpace(
             single_correctness_evaluator=SingleCorrectnessEvaluator(
-<<<<<<< HEAD
                 response_synthesizer_llms=JUDGE_LLMS
+                # response_synthesizer_llms=["master-rm", "qwen2.5-7b", "gpt-4o-mini"]
             ),
             consensus_correctness_evaluator=ConsensusCorrectnessEvaluator(
                 response_synthesizer_llms=JUDGE_LLMS,
@@ -50,10 +47,6 @@
                     JUDGE_LLMS, [3, 5]
                 ),
             ),
-=======
-                response_synthesizer_llms=["master-rm", "qwen2.5-7b", "gpt-4o-mini"]
-            )
->>>>>>> 9d8d7b7d
         ),
         optimization=OptimizationConfig(
             num_trials=48,
