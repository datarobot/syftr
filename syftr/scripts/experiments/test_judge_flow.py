import typing as T
from pathlib import Path

import yaml

from syftr.ray.submit import get_client, start_study, tail
from syftr.storage import JudgeEvalHF
from syftr.studies import (
    ConsensusCorrectnessEvaluator,
    Evaluation,
    JudgeSearchSpace,
    OptimizationConfig,
    RandomCorrectnessEvaluator,
    SingleCorrectnessEvaluator,
    StudyConfig,
    get_llm_name_combinations,
)

JUDGE_LLMS: T.List[str] = [
    "Qwen/Qwen2.5",
    "Qwen/Qwen3-32B",
    "deepseek-ai/DeepSeek-R1-Distill-Llama-70B",
    "google/gemma-3-27b-it",
    "microsoft/Phi-4-multimodal-instruct",
    "nvidia/Llama-3_3-Nemotron-Super-49B",
]


def main():
<<<<<<< HEAD
    # name = "judge-eval-consensus"
    name = "judge-eval-study-16-simplefix"
=======
    name = "judge-eval-all"
>>>>>>> b9b3487c
    study_config = StudyConfig(
        name=name,
        reuse_study=False,
        recreate_study=False,
        dataset=JudgeEvalHF(),
        evaluation=Evaluation(mode="judge"),
        search_space=JudgeSearchSpace(
<<<<<<< HEAD
=======
            judge_prompts=["detailed", "comparison", "simple"],
>>>>>>> b9b3487c
            single_correctness_evaluator=SingleCorrectnessEvaluator(
                response_synthesizer_llms=JUDGE_LLMS
            ),
            consensus_correctness_evaluator=ConsensusCorrectnessEvaluator(
                response_synthesizer_llms=JUDGE_LLMS,
                response_synthesizer_llm_combinations=get_llm_name_combinations(
                    JUDGE_LLMS, [3, 5]
                ),
            ),
            random_correctness_evaluator=RandomCorrectnessEvaluator(
                response_synthesizer_llms=JUDGE_LLMS,
                response_synthesizer_llm_combinations=get_llm_name_combinations(
                    JUDGE_LLMS, [3, 5]
                ),
            ),
        ),
        optimization=OptimizationConfig(
<<<<<<< HEAD
            num_trials=500,
            baselines=[],
            num_random_trials=50,
=======
            num_trials=1500,
            baselines=[],
            num_random_trials=10,
>>>>>>> b9b3487c
            use_individual_baselines=False,
            use_agent_baselines=False,
            use_variations_of_baselines=False,
            max_concurrent_trials=50,
<<<<<<< HEAD
=======
            num_eval_samples=1000,
>>>>>>> b9b3487c
            num_eval_batch=10,
            max_eval_failure_rate=0.05,
        ),
    )
    path = Path("studies") / f"{name}.yaml"
    with open(path, "w") as f:
        yaml.dump(study_config.dict(), f)

    client = get_client()
    job_id = start_study(
        client=client,
        study_config_file=path,
        study_config=study_config,
        delete_confirmed=True,
    )

    tail(client, job_id)


if __name__ == "__main__":
    main()<|MERGE_RESOLUTION|>--- conflicted
+++ resolved
@@ -2,19 +2,13 @@
 from pathlib import Path
 
 import yaml
-
 from syftr.ray.submit import get_client, start_study, tail
 from syftr.storage import JudgeEvalHF
-from syftr.studies import (
-    ConsensusCorrectnessEvaluator,
-    Evaluation,
-    JudgeSearchSpace,
-    OptimizationConfig,
-    RandomCorrectnessEvaluator,
-    SingleCorrectnessEvaluator,
-    StudyConfig,
-    get_llm_name_combinations,
-)
+from syftr.studies import (ConsensusCorrectnessEvaluator, Evaluation,
+                           JudgeSearchSpace, OptimizationConfig,
+                           RandomCorrectnessEvaluator,
+                           SingleCorrectnessEvaluator, StudyConfig,
+                           get_llm_name_combinations)
 
 JUDGE_LLMS: T.List[str] = [
     "Qwen/Qwen2.5",
@@ -27,12 +21,8 @@
 
 
 def main():
-<<<<<<< HEAD
     # name = "judge-eval-consensus"
     name = "judge-eval-study-16-simplefix"
-=======
-    name = "judge-eval-all"
->>>>>>> b9b3487c
     study_config = StudyConfig(
         name=name,
         reuse_study=False,
@@ -40,10 +30,7 @@
         dataset=JudgeEvalHF(),
         evaluation=Evaluation(mode="judge"),
         search_space=JudgeSearchSpace(
-<<<<<<< HEAD
-=======
             judge_prompts=["detailed", "comparison", "simple"],
->>>>>>> b9b3487c
             single_correctness_evaluator=SingleCorrectnessEvaluator(
                 response_synthesizer_llms=JUDGE_LLMS
             ),
@@ -61,23 +48,14 @@
             ),
         ),
         optimization=OptimizationConfig(
-<<<<<<< HEAD
-            num_trials=500,
+            num_trials=1500,
             baselines=[],
             num_random_trials=50,
-=======
-            num_trials=1500,
-            baselines=[],
-            num_random_trials=10,
->>>>>>> b9b3487c
             use_individual_baselines=False,
             use_agent_baselines=False,
             use_variations_of_baselines=False,
             max_concurrent_trials=50,
-<<<<<<< HEAD
-=======
             num_eval_samples=1000,
->>>>>>> b9b3487c
             num_eval_batch=10,
             max_eval_failure_rate=0.05,
         ),
