"""Main settings for Syftr code.

# Usage

## Standard usage
    from syftr.configuration import cfg
    myval = cfg.optuna.study_name

## Customize how settings are loaded etc.
    from syftr.configuration import Settings
    custom_cfg = Settings(...)

# Development

- Keep the Settings class clean and put settings in namespaced models.
- You must add your model to the Settings class for it to be registered.
- Use Pydantic's built-in types where relevant for improved parsing and validation.
    https://docs.pydantic.dev/latest/api/types/
- Set sane defaults for local development wherever possible.

See https://docs.pydantic.dev/latest/concepts/pydantic_settings/ for documentation.
Also see https://github.com/makukha/pydantic-file-secrets for the secrets loader

# Configuration directory

By default, configuration files and secrets are located in the directory above this one.
To change where configuration files are loaded, set the environment variable (case-insensitive)
    export SYFTR_CONFIG_DIR=/path/to/configs
or use the command-line flag
    $ python syftr/mymodule.py --config_dir /path/to/configs

# Setting configuration values

How to override default configuration values (in resolution priority order):
    1. Pass to init:
        cfg = Settings(azure_oai={'api_version': 'foobar'})

    2. Set environment variable with prefix and __ nested separator (case-insensitive)
        export SYFTR_AZURE_OAI__API_VERSION=foobar
        export syftr_azure_oai__api_version=foobar

    3. Set environment variables in .env file using naming scheme shown above.

    4. Store secret variables in the runtime-secrets directory. Filenames are
       the variable name without the SYFTR_ prefix

        $ cat runtime-secrets/azure_oai__api_key
        asdf1324asdf1234asdf1234
        $ cat runtime-secrets/azure_oai/api_key  # Alternative file structure
        asdf1324asdf1234asdf1234

       Secrets will also be loaded from other sources if present.

    5. (Preferred method) Set the variable in the YAML file config.yaml
        azure_oai:
          api_version: foobar
        logging:
          name: mylogs
"""

import logging
import os
import socket
import tempfile
import typing as T
from pathlib import Path

from optuna.storages import RDBStorage
<<<<<<< HEAD
from pydantic import BaseModel, Field, HttpUrl, SecretStr, field_validator
=======
from pydantic import (
    BaseModel,
    Field,
    HttpUrl,
    PostgresDsn,
    SecretStr,
    field_serializer,
    field_validator,
)
>>>>>>> db32eaf4
from pydantic_file_secrets import FileSecretsSettingsSource
from pydantic_settings import (
    BaseSettings,
    PydanticBaseSettingsSource,
    SecretsSettingsSource,
    SettingsConfigDict,
    YamlConfigSettingsSource,
)
from sqlalchemy import Engine, create_engine
from typing_extensions import Annotated

REPO_ROOT = Path(os.getenv("REPO_ROOT", Path(__file__).parent.parent))
logging.info(f"Repository root is: {REPO_ROOT}")
HOSTNAME = socket.gethostname()
EVAL__RAISE_ON_EXCEPTION = False
EVAL__ENABLE_RETRY = True
S3_TIMEOUT = 3600
NON_OPENAI_CONTEXT_WINDOW_FACTOR = 0.85
NDIGITS = 4
UNSUPPORTED_PARAMS = ["splitter_chunk_size"]
SYFTR_CONFIG_FILE_ENV_NAME = "SYFTR_CONFIG_FILE"


class APIKeySerializationMixin:
    @field_serializer("api_key", "credentials", "default_api_key", check_fields=False)
    def serialize_api_key(self, api_key: SecretStr, _info):
        return api_key.get_secret_value()


"""
Namespaced configuration classes.

These must be attached to the Settings model below to be
loaded as configuration.
"""


class Paths(BaseModel):
    root_dir: Path = REPO_ROOT
    syftr_dir: Path = REPO_ROOT / "syftr"
    data_dir: Annotated[Path, Field(validate_default=True)] = syftr_dir / "data"
    templates_dir: Path = data_dir / "templates"
    results_dir: Annotated[Path, Field(validate_default=True)] = REPO_ROOT / "results"
    studies_dir: Annotated[Path, Field(validate_default=True)] = REPO_ROOT / "studies"
    test_studies_dir: Path = REPO_ROOT / "tests/studies"
    tmp_dir: Path = Path(tempfile.gettempdir()) / "syftr"
    huggingface_cache: Annotated[Path, Field(validate_default=True)] = (
        tmp_dir / "huggingface"
    )
    index_cache: Annotated[Path, Field(validate_default=True)] = tmp_dir / "indexcache"
    onnx_dir: Annotated[Path, Field(validate_default=True)] = tmp_dir / "onnx"
    sota_dir: Annotated[Path, Field(validate_default=True)] = data_dir / "sota"
    lock_dir: Annotated[Path, Field(validate_default=True)] = tmp_dir / "syftr-locks"
    nltk_dir: Annotated[Path, Field(validate_default=True)] = tmp_dir / "nltk-data"
    sqlite_dir: Annotated[Path, Field(validate_default=True)] = REPO_ROOT

    @property
    def templates_without_context(self) -> Path:
        return self.templates_dir / "templates_without_context.json"

    @property
    def templates_with_context(self) -> Path:
        return self.templates_dir / "templates_with_context.json"

    @property
    def agentic_templates(self) -> Path:
        return self.templates_dir / "agentic_templates.json"

    @field_validator(
        "data_dir",
        "results_dir",
        "studies_dir",
        "huggingface_cache",
        "onnx_dir",
        "index_cache",
        "lock_dir",
        "nltk_dir",
        "sqlite_dir",
        mode="after",
    )
    @classmethod
    def path_exists(cls, path: Path) -> Path:
        path.mkdir(parents=True, exist_ok=True)
        try:
            path.chmod(0o775)
        except PermissionError:
            logging.debug(f"PermissionError: Unable to change permissions for {path}.")
        return path


class Logging(BaseModel):
    name: str = "syftr"
    filename: str = "syftr.log"
    level: int = logging.INFO
    use_colors: bool = False
    color_format: str = (
        "%(log_color)s[%(levelname)1.1s %(asctime)s]%(reset)s %(message)s"
    )
    normal_format: str = "[%(levelname)1.1s %(asctime)s] %(message)s"


class Plotting(BaseModel):
    target_accuracy_name: str = "Accuracy"
    target_accuracy_unit: str = "Accuracy"
    target_latency_name: str = "Latency"
    target_latency_unit: str = "Seconds per Generation"
    target_cost_name: str = "Cost"
    target_cost_unit: str = "¢ per 100 calls"
    do_plot: bool = True
    datarobot_green: T.Tuple[float, float, float, float] = (
        0.60784316,
        0.96862745,
        0.6666667,
        1.0,
    )
    datarobot_purple: T.Tuple[float, float, float, float] = (
        0.654902,
        0.6901961,
        0.9843137,
        1.0,
    )
    datarobot_yellow: T.Tuple[float, float, float, float] = (
        1.0,
        1.0,
        0.3294,
        1.0,
    )


class Storage(BaseModel):
    remote_protocol: str = "s3"
    data_bucket: str = "NOT SET"
    s3_cache_enabled: bool = False
    cache_bucket: str = "NOT SET"
    local_cache_dir: Path = Path("benchmarking/data/cache")
    local_cache_max_size_gb: int | float = 10


class HFEmbedding(BaseModel):
    embedding_model_name: str
    max_length: int = 512
    hf_embedding_batch_size: int = 32
    query_prefix: str = ""
    text_prefix: str = ""
    api_url: HttpUrl


class HFEmbeddings(BaseModel, APIKeySerializationMixin):
    api_key: SecretStr = SecretStr("NOT SET")
    models_config_map: T.Dict[str, HFEmbedding] = {
        "BAAI/bge-small-en-v1.5": HFEmbedding(
            embedding_model_name="BAAI/bge-small-en-v1.5",
            query_prefix="Represent this sentence for searching relevant passages: ",
            api_url=HttpUrl(
                "https://arvpb242d0oeut3e.us-east-1.aws.endpoints.huggingface.cloud"
            ),
        ),
        "BAAI/bge-large-en-v1.5": HFEmbedding(
            embedding_model_name="BAAI/bge-large-en-v1.5",
            query_prefix="Represent this sentence for searching relevant passages: ",
            api_url=HttpUrl(
                "https://fmsmp8yiggtswqzx.us-east-1.aws.endpoints.huggingface.cloud"
            ),
        ),
        "thenlper/gte-large": HFEmbedding(
            embedding_model_name="thenlper/gte-large",
            api_url=HttpUrl(
                "https://aml91apln84nfd2a.us-east-1.aws.endpoints.huggingface.cloud"
            ),
        ),
        "mixedbread-ai/mxbai-embed-large-v1": HFEmbedding(
            embedding_model_name="mixedbread-ai/mxbai-embed-large-v1",
            api_url=HttpUrl(
                "https://op6gmi8fb0qvie9q.us-east-1.aws.endpoints.huggingface.cloud"
            ),
            query_prefix="Represent this sentence for searching relevant passages: ",
        ),
        "WhereIsAI/UAE-Large-V1": HFEmbedding(
            embedding_model_name="WhereIsAI/UAE-Large-V1",
            api_url=HttpUrl(
                "https://ddrmi1khg5f96d27.us-east-1.aws.endpoints.huggingface.cloud"
            ),
            query_prefix="Represent this sentence for searching relevant passages: ",
        ),
        "avsolatorio/GIST-large-Embedding-v0": HFEmbedding(
            embedding_model_name="avsolatorio/GIST-large-Embedding-v0",
            api_url=HttpUrl(
                "https://gaaymsna8pbdbgyd.us-east-1.aws.endpoints.huggingface.cloud"
            ),
        ),
        "w601sxs/b1ade-embed": HFEmbedding(
            embedding_model_name="w601sxs/b1ade-embed",
            api_url=HttpUrl(
                "https://qluvw1j4bm9cpjdg.us-east-1.aws.endpoints.huggingface.cloud"
            ),
        ),
        "Labib11/MUG-B-1.6": HFEmbedding(
            embedding_model_name="Labib11/MUG-B-1.6",
            api_url=HttpUrl(
                "https://f4x3liz6kzef0xu8.us-east-1.aws.endpoints.huggingface.cloud"
            ),
        ),
        "sentence-transformers/all-MiniLM-L12-v2": HFEmbedding(
            embedding_model_name="sentence-transformers/all-MiniLM-L12-v2",
            api_url=HttpUrl(
                "https://z770ejw5u6shi15r.us-east-1.aws.endpoints.huggingface.cloud"
            ),
            max_length=128,
        ),
        "sentence-transformers/paraphrase-multilingual-mpnet-base-v2": HFEmbedding(
            embedding_model_name="sentence-transformers/paraphrase-multilingual-mpnet-base-v2",
            api_url=HttpUrl(
                "https://e76i9w21sfwymoga.us-east-1.aws.endpoints.huggingface.cloud"
            ),
            max_length=128,
        ),
        "BAAI/bge-base-en-v1.5": HFEmbedding(
            embedding_model_name="BAAI/bge-base-en-v1.5",
            query_prefix="Represent this sentence for searching relevant passages: ",
            api_url=HttpUrl(
                "https://o6fu3avitwffxgvw.us-east-1.aws.endpoints.huggingface.cloud"
            ),
        ),
        "thomaskim1130/stella_en_400M_v5-FinanceRAG-v2": HFEmbedding(
            embedding_model_name="thomaskim1130/stella_en_400M_v5-FinanceRAG-v2",
            query_prefix="Instruct: Given a web search query, retrieve relevant passages that answer the query.\nQuery:",
            api_url=HttpUrl(
                "https://sb421185vljmt9p5.us-east-1.aws.endpoints.huggingface.cloud"
            ),
            max_length=512,
        ),
        "baconnier/Finance2_embedding_small_en-V1.5": HFEmbedding(
            embedding_model_name="baconnier/Finance2_embedding_small_en-V1.5",
            query_prefix="Represent this sentence for searching relevant passages: ",
            api_url=HttpUrl(
                "https://lnz1dqk5e2qn0sp3.us-east-1.aws.endpoints.huggingface.cloud"
            ),
            max_length=512,
        ),
        "FinLang/finance-embeddings-investopedia": HFEmbedding(
            embedding_model_name="FinLang/finance-embeddings-investopedia",
            query_prefix="Represent this sentence for searching relevant passages: ",
            api_url=HttpUrl(
                "https://yr4h7d6dyejrhtwg.us-east-1.aws.endpoints.huggingface.cloud"
            ),
        ),
    }


class AzureInferenceLlama33(BaseModel, APIKeySerializationMixin):
    # Use cfg.azure_inference_llama.api_key.get_secret_value() to get value
    api_key: SecretStr = SecretStr("NOT SET")
    region_name: str = "NOT SET"
    default_deployment: str = "NOT SET"
    model_name: str = "NOT SET"


class AzureInferenceMistral(BaseModel, APIKeySerializationMixin):
    # Use cfg.azure_inference_mistral.api_key.get_secret_value() to get value
    api_key: SecretStr = SecretStr("NOT SET")
    region_name: str = "NOT SET"
    default_deployment: str = "NOT SET"
    model_name: str = "NOT SET"


class AzureInferencePhi4(BaseModel, APIKeySerializationMixin):
    # Use cfg.azure_inference_phi4.api_key.get_secret_value() to get value
    api_key: SecretStr = SecretStr("NOT SET")
    region_name: str = "NOT SET"
    default_deployment: str = "NOT SET"
    model_name: str = "NOT SET"


class AzureInferenceR1(BaseModel, APIKeySerializationMixin):
    # Use cfg.azure_inference_phi4.api_key.get_secret_value() to get value
    api_key: SecretStr = SecretStr("NOT SET")
    region_name: str = "NOT SET"
    default_deployment: str = "NOT SET"
    model_name: str = "NOT SET"


class Cerebras(BaseModel, APIKeySerializationMixin):
    # Use cfg.azure_oai.api_key.get_secret_value() to get value
    api_key: SecretStr = SecretStr("NOT SET")
    api_url: HttpUrl = HttpUrl("https://api.cerebras.ai/v1")


class TogetherAI(BaseModel, APIKeySerializationMixin):
    # Use cfg.azure_oai.api_key.get_secret_value() to get value
    api_key: SecretStr = SecretStr("NOT SET")


class DataRobot(BaseModel, APIKeySerializationMixin):
    api_key: SecretStr = SecretStr("NOT SET")
    endpoint: HttpUrl = HttpUrl("http://NOT.SET")


class AzureOAI(BaseModel, APIKeySerializationMixin):
    # Use cfg.azure_oai.api_key.get_secret_value() to get value
    api_key: SecretStr = SecretStr("NOT SET")
    default_deployment: str = "gpt-4o-mini"
    api_url: HttpUrl = HttpUrl("http://NOT.SET")

    api_version: str = "2024-07-18"
    api_type: str = "azure"


class GCPVertex(BaseModel, APIKeySerializationMixin):
    # Use cfg.gcp_vertex.credentials.get_secret_value() to get value
    # Note credentials are a string, typically will need to do a json.loads
    project_id: str = "NOT SET"
    region: str = "NOT SET"
    credentials: SecretStr = SecretStr("NOT SET")


class LocalOpenAILikeModel(BaseModel, APIKeySerializationMixin):
    model_name: str
    api_base: str
    api_key: SecretStr | None = None
    max_tokens: int
    context_window: int
    is_chat_model: bool = True
    is_function_calling_model: bool = False
    timeout: int = 300
    max_retries: int = 0
    additional_kwargs: dict[str, T.Any] = Field(default_factory=dict)


class LocalOpenAILikeEmbeddingModel(BaseModel, APIKeySerializationMixin):
    model_name: str
    api_base: str
    api_key: SecretStr | None = None
    dimensions: int | None = None
    timeout: int = 300
    additional_kwargs: dict[str, T.Any] | None = None


class LocalOpenAILikeModels(BaseModel, APIKeySerializationMixin):
    generative: T.Optional[T.List[LocalOpenAILikeModel]] = Field(default=None)
    embedding: T.Optional[T.List[LocalOpenAILikeEmbeddingModel]] = Field(default=None)
    default_api_key: SecretStr = SecretStr("NOT SET")


class Optuna(BaseModel):
    study_name: str = "syftr"
    # Don't confirm on delete
    noconfirm: bool = False
    show_progress: bool = True


class Database(BaseModel):
    dsn: str = "sqlite:////{}/syftr.db".format(
        Paths().sqlite_dir
    )  # Provide default SQLite path when not specified.
    postgres_engine_kwargs: T.Dict[str, T.Any] = {
        # https://docs.sqlalchemy.org/en/20/core/pooling.html#setting-pool-recycle
        "pool_recycle": 300,
        "pool_pre_ping": True,  # Important for PostgreSQL
        "pool_size": 10,
        "max_overflow": 50,
        # https://www.postgresql.org/docs/current/libpq-connect.html#LIBPQ-PARAMKEYWORDS
        "connect_args": {
            "application_name": "syftr",
            "connect_timeout": 60,
            "keepalives": 1,  # Enable TCP keepalives
            "keepalives_idle": 30,  # Send keepalives after 30s of idle time
            "keepalives_interval": 10,  # Resend after 10s if no response
            "keepalives_count": 5,  # Give up after 5 failed keepalives
        },
    }

    def get_engine(self) -> Engine:
        kwargs = {} if "sqlite" in self.dsn else self.postgres_engine_kwargs
        return create_engine(self.dsn, **kwargs)

    def get_optuna_storage(self) -> RDBStorage:
        kwargs = {} if "sqlite" in self.dsn else self.postgres_engine_kwargs
        return RDBStorage(self.dsn, engine_kwargs=kwargs)

    @field_serializer("dsn")
    def serialize_dsn(self, dsn: PostgresDsn):
        return dsn.unicode_string()


class Ray(BaseModel):
    local_endpoint: T.Optional[str] = "http://127.0.0.1:8265"
    remote_endpoint: str = "ray://localhost:10001"
    local: bool = True  # Set to False to use the remote cluster
    remote_root: str = "NOT SET"
    fail_fast: bool = False
    num_gpus: int = 0


class AWS(BaseModel):
    access_key_ssm_path: str = "NOT SET"
    secret_key_ssm_path: str = "NOT SET"
    assume_role_arn: str = "NOT SET"
    region: str = "NOT SET"


class Instrumentation(BaseModel):
    tracing_enabled: bool = Field(
        default=False,
        description=(
            "Enable OpenTelementry tracing for debug. "
            "Requires running otel traces endpoint. "
            "Start up a local instance with `phoenix serve`, "
            "or install and configure otel-collector."
        ),
    )
    otel_endpoint: str = "http://127.0.0.1:6006/v1/traces"


class LlamaIndexGeneral(BaseModel):
    default_tool_choice: str = "auto"


"""
Build the main Settings class
"""


class Settings(BaseSettings):
    """Syftr Settings class. See module docstring for usage details."""

    aws: AWS = AWS()
    hf_embeddings: HFEmbeddings = HFEmbeddings()
    azure_inference_llama33: AzureInferenceLlama33 = AzureInferenceLlama33()
    azure_inference_mistral: AzureInferenceMistral = AzureInferenceMistral()
    azure_inference_phi4: AzureInferencePhi4 = AzureInferencePhi4()
    azure_inference_r1: AzureInferenceR1 = AzureInferenceR1()
    azure_oai: AzureOAI = AzureOAI()
    datarobot: DataRobot = DataRobot()
    gcp_vertex: GCPVertex = GCPVertex()
    cerebras: Cerebras = Cerebras()
    togetherai: TogetherAI = TogetherAI()
    local_models: LocalOpenAILikeModels = LocalOpenAILikeModels()
    logging: Logging = Logging()
    optuna: Optuna = Optuna()
    paths: Paths = Paths()
    plotting: Plotting = Plotting()
    instrumentation: Instrumentation = Instrumentation()
    database: Database = Database()
    storage: Storage = Storage()
    ray: Ray = Ray()
    study_config_file: T.Optional[Path] = None
    llama_index: LlamaIndexGeneral = LlamaIndexGeneral()

    # Meta-configuration (where/how to load settings values)
    model_config = SettingsConfigDict(
        yaml_file=[
            # Prioritize config in cwd, then repo root, then default locations
            "/etc/syftr/config.yaml",
            Path.home() / ".syftr/config.yaml",
            REPO_ROOT / "config.yaml",
            "config.yaml",
            Path(os.environ.get(SYFTR_CONFIG_FILE_ENV_NAME, "")),
        ],
        secrets_dir="runtime-secrets",
        env_file=".env",
        env_prefix="SYFTR_",
        env_nested_delimiter="__",
        extra="ignore",
    )

    @classmethod
    def settings_customise_sources(
        cls,
        settings_cls: T.Type[BaseSettings],
        init_settings: PydanticBaseSettingsSource,
        env_settings: PydanticBaseSettingsSource,
        dotenv_settings: PydanticBaseSettingsSource,
        file_secret_settings: PydanticBaseSettingsSource,
    ) -> T.Tuple[PydanticBaseSettingsSource, ...]:
        """Return order dictates setting resolution priority order (first is highest).

        Add new config sources by inserting them in the returned tuple.

        Rationale for ordering:
        - init variables are most likely to be used for unit tests.
        - env vars are most likely to be used to override settings at runtime
        - dotenv settings should be roughly equivalent to actual env vars
        - secrets files should override any defaults, but be secondary to env vars
        - YAML config is the default mechanism for customization
        """
        # Make mypy happy and avoid weird mistakes
        assert isinstance(file_secret_settings, SecretsSettingsSource)
        # Main sources list
        sources: T.Tuple[PydanticBaseSettingsSource, ...] = (
            init_settings,
            env_settings,
            dotenv_settings,
            FileSecretsSettingsSource(  # Third-party extension to improve secrets loading
                file_secret_settings, secrets_dir_missing="ok", secrets_prefix=""
            ),
            YamlConfigSettingsSource(settings_cls),
        )
        return sources


cfg = Settings()<|MERGE_RESOLUTION|>--- conflicted
+++ resolved
@@ -66,9 +66,6 @@
 from pathlib import Path
 
 from optuna.storages import RDBStorage
-<<<<<<< HEAD
-from pydantic import BaseModel, Field, HttpUrl, SecretStr, field_validator
-=======
 from pydantic import (
     BaseModel,
     Field,
@@ -78,7 +75,6 @@
     field_serializer,
     field_validator,
 )
->>>>>>> db32eaf4
 from pydantic_file_secrets import FileSecretsSettingsSource
 from pydantic_settings import (
     BaseSettings,
